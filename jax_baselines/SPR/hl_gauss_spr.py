from copy import deepcopy

import dm_pix as pix
import jax
import jax.numpy as jnp
import numpy as np
import optax

from jax_baselines.common.utils import (
    convert_jax,
    filter_like_tree,
    q_log_pi,
    scaled_by_reset,
    soft_update,
)
from jax_baselines.DQN.base_class import Q_Network_Family
from jax_baselines.SPR.efficent_buffer import (
    PrioritizedTransitionReplayBuffer,
    TransitionReplayBuffer,
)


class HL_GAUSS_SPR(Q_Network_Family):
    def __init__(
        self,
        env_builder : callable,
        model_builder_maker,
        num_workers=1,
        eval_eps=20,
        gamma=0.995,
        learning_rate=3e-4,
        buffer_size=100000,
        gradient_steps=1,
        batch_size=32,
        off_policy_fix=False,
        scaled_by_reset=False,
        learning_starts=1000,
        munchausen=False,
        log_interval=200,
        tensorboard_log=None,
        _init_setup_model=True,
        policy_kwargs=None,
        categorial_bar_n=51,
        categorial_max=250,
        categorial_min=-250,
        full_tensorboard_log=False,
        seed=None,
        optimizer="adamw",
        compress_memory=False,
    ):

        self.name = "HL_GAUSS_SPR"
        self.shift_size = 4
        self.prediction_depth = 5
        self.off_policy_fix = off_policy_fix
        self.scaled_by_reset = scaled_by_reset
        self.intensity_scale = 0.05
        self.sigma = 0.75
        self.categorial_bar_n = categorial_bar_n
        self.categorial_max = float(categorial_max)
        self.categorial_min = float(categorial_min)

        super().__init__(
            env_builder,
            model_builder_maker,
            num_workers,
            eval_eps,
            gamma,
            learning_rate,
            buffer_size,
            0,
            0,
            0,
            1,
            gradient_steps,
            batch_size,
            True,
            True,
            10,
            learning_starts,
            0,
            True,
            0.6,
            0.4,
            1e-3,
            True,
            munchausen,
            log_interval,
            tensorboard_log,
            _init_setup_model,
            policy_kwargs,
            full_tensorboard_log,
            seed,
            optimizer,
            compress_memory,
        )

        self._gamma = jnp.power(self.gamma, jnp.arange(self.n_step))

        if _init_setup_model:
            self.setup_model()

    def get_memory_setup(self):
        if self.prioritized_replay:
            self.replay_buffer = PrioritizedTransitionReplayBuffer(
                self.buffer_size,
                self.observation_space,
                1,
                prediction_depth=max(self.prediction_depth, self.n_step),
                alpha=self.prioritized_replay_alpha,
                eps=self.prioritized_replay_eps,
            )
        else:
            self.replay_buffer = TransitionReplayBuffer(
                self.buffer_size,
                self.observation_space,
                1,
                prediction_depth=max(self.prediction_depth, self.n_step),
            )

    def setup_model(self):
        model_builder = self.model_builder_maker(
            self.observation_space,
            self.action_size,
            self.dueling_model,
            self.param_noise,
            self.categorial_bar_n,
            self.policy_kwargs,
        )
        (
            self.preproc,
            self.model,
            self.transition,
            self.projection,
            self.prediction,
            self.params,
        ) = model_builder(next(self.key_seq), print_model=True)
        self.target_params = deepcopy(self.params)
        if self.scaled_by_reset:
            self.reset_hardsoft = filter_like_tree(
                self.params,
                "qnet",
                (lambda x, filtered: jnp.ones_like(x) if filtered else jnp.ones_like(x) * 0.2),
            )  # hard_reset for qnet and scaled_by_reset for the rest
            self.soft_reset_freq = 40000
            self.stop_soft_update = self.soft_reset_freq // 10

        self.opt_state = self.optimizer.init(self.params)

        self.support = jnp.linspace(
            self.categorial_min, self.categorial_max, self.categorial_bar_n + 1, dtype=jnp.float32
        )
        bin_width = self.support[1] - self.support[0]
        self.sigma = self.sigma * bin_width

        self.get_q = jax.jit(self.get_q)
        self._get_actions = jax.jit(self._get_actions)
        self._loss = jax.jit(self._loss)
        self._target = jax.jit(self._target)
        self._train_step = jax.jit(self._train_step)

    def actions(self, obs, epsilon):
        if epsilon <= np.random.uniform(0, 1):
            actions = np.asarray(
                self._get_actions(
                    self.target_params if self.scaled_by_reset else self.params,
                    obs,
                    next(self.key_seq) if self.param_noise else None,
                )
            )
        else:
            actions = np.random.choice(self.action_size[0], [self.worker_size, 1])
        return actions

    def get_q(self, params, obses, key=None) -> jnp.ndarray:
        return self.model(params, key, self.preproc(params, key, obses))

    def to_probs(self, target: jax.Array):
        # target: [batch, 1]
        def f(target):
            cdf_evals = jax.scipy.special.erf((self.support - target) / (jnp.sqrt(2) * self.sigma))
            z = cdf_evals[-1] - cdf_evals[0]
            bin_probs = cdf_evals[1:] - cdf_evals[:-1]
            return bin_probs / z

        return jax.vmap(f)(target)

    def to_scalar(self, probs: jax.Array):
        # probs: [batch, n, support]
        def f(probs):
            centers = (self.support[:-1] + self.support[1:]) / 2
            return jnp.sum(probs * centers)

        return jax.vmap(jax.vmap(f))(probs)

    def _get_actions(self, params, obses, key=None) -> jnp.ndarray:
        return jnp.argmax(
            self.to_scalar(self.get_q(params, convert_jax(obses), key)), axis=1, keepdims=True
        )

    def train_step(self, steps, gradient_steps):
        # Sample a batch from the replay buffer

        if self.prioritized_replay:
            data = self.replay_buffer.sample(
                gradient_steps * self.batch_size, self.prioritized_replay_beta0
            )
        else:
            data = self.replay_buffer.sample(gradient_steps * self.batch_size)

        (
            self.params,
            self.target_params,
            self.opt_state,
            loss,
            t_mean,
            new_priorities,
            rprloss,
        ) = self._train_step(
            self.params,
            self.target_params,
            self.opt_state,
            self.train_steps_count,
            next(self.key_seq),
            **data,
        )

        self.train_steps_count += gradient_steps

        if self.prioritized_replay:
            self.replay_buffer.update_priorities(data["indexes"], new_priorities)

        if self.summary and steps % self.log_interval == 0:
            self.summary.add_scalar("loss/qloss", loss, steps)
            self.summary.add_scalar("loss/rprloss", rprloss, steps)
            self.summary.add_scalar("loss/targets", t_mean, steps)

        return loss

    def _image_augmentation(self, obs, key):
        """Random augmentation for input images.

        Args:
            obses (np.ndarray): input images  B x K x H x W x C
            key (jax.random.PRNGKey): random key

        Returns:
            list(np.ndarray): augmented images
        """

        def random_shift(obs, key):  # K x H x W x C
            obs = jnp.pad(
                obs,
                ((self.shift_size, self.shift_size), (self.shift_size, self.shift_size), (0, 0)),
                mode="constant",
            )
            obs = pix.random_crop(
                key,
                obs,
                (
                    obs.shape[0] - self.shift_size * 2,
                    obs.shape[1] - self.shift_size * 2,
                    obs.shape[2],
                ),
            )
            return obs

        def Intensity(obs, key):
            noise = (
                1.0 + jnp.clip(jax.random.normal(key, (1, 1, 1)), -2.0, 2.0) * self.intensity_scale
            )
            return obs * noise

        def augment(obs, key):
            subkey1, subkey2 = jax.random.split(key)
            obs_len = obs.shape[0]
            obs = jax.vmap(random_shift)(obs, jax.random.split(subkey1, obs_len))
            obs = jax.vmap(Intensity)(obs, jax.random.split(subkey2, obs_len))
            return obs

        batch_size = obs.shape[0]
        return jax.vmap(augment)(obs, jax.random.split(key, batch_size))

    def get_last_idx(self, params, obses, actions, filled, key):
        if self.n_step == 1:
            return jnp.zeros((obses[0].shape[0], 1), jnp.int32), jnp.ones(
                (obses[0].shape[0], 1), jnp.bool_
            )
        parsed_filled = jnp.reshape(filled[:, : self.n_step], (-1, self.n_step))
        last_idxs = jnp.argmax(
            parsed_filled * jnp.arange(1, self.n_step + 1), axis=1, keepdims=True
        )
        if not self.off_policy_fix:
            return last_idxs, parsed_filled
        action_obs = [o[:, 1 : self.n_step] for o in obses]  # 1 ~ n_step
        pred_actions = jax.vmap(
            lambda o: self._get_actions(params, o, key).squeeze(),
            in_axes=1,
            out_axes=1,
        )(
            action_obs
        )  # B x n_step - 1
        action_equal = jnp.not_equal(
            pred_actions, jnp.squeeze(actions[:, 1 : self.n_step + 1])
        )  # B x n_step - 1
        minimum_not_equal = 1 + jnp.argmax(
            action_equal * jnp.arange(self.n_step, 1, -1), axis=1, keepdims=True
        )
        last_idxs = jnp.minimum(last_idxs, minimum_not_equal)
        # fill partial filled
        parsed_filled = jnp.less_equal(jnp.arange(0, self.n_step), last_idxs)
        return last_idxs, parsed_filled

    def _train_step(
        self,
        params,
        target_params,
        opt_state,
        steps,
        key,
        obses,
        actions,
        rewards,
        terminateds,
        filled,
        weights=1,
        indexes=None,
    ):
        obses = convert_jax(obses)
        actions = actions.astype(jnp.int32)
        not_terminateds = 1.0 - terminateds
        obses = [
            jax.lax.cond(
                len(o.shape) >= 5,
                lambda: self._image_augmentation(o, key),
                lambda: o,
            )
            for o in obses
        ]

        batch_idxes = jnp.arange(obses[0].shape[0]).reshape(
            -1, self.batch_size
        )  # nbatches x batch_size
        batched_obses = [o[batch_idxes] for o in obses]
        batched_actions = actions[batch_idxes]
        batched_rewards = rewards[batch_idxes]
        batched_not_terminateds = not_terminateds[batch_idxes]
        batched_filled = filled[batch_idxes]
        batched_weights = weights[batch_idxes] if self.prioritized_replay else 1
        gradient_steps = batch_idxes.shape[0]
        batched_steps = steps + jnp.arange(gradient_steps)

        def f(updates, input):
            params, target_params, opt_state, key = updates
            obses, actions, rewards, not_terminateds, filled, weights, steps = input
            key, subkey = jax.random.split(key)
            parsed_obses = [jnp.reshape(o[:, 0], (-1, *o.shape[2:])) for o in obses]
            last_idxs, parsed_filled = self.get_last_idx(target_params, obses, actions, filled, key)
            parsed_nxtobses = [
                jnp.reshape(
                    jnp.take_along_axis(o, jnp.reshape(last_idxs + 1, (-1, 1, 1, 1, 1)), axis=1),
                    (-1, *o.shape[2:]),
                )
                for o in obses
            ]
            parsed_actions = jnp.reshape(actions[:, 0], (-1, 1, 1))
            rewards = jnp.reshape(rewards[:, : self.n_step], (-1, self.n_step))
            parsed_rewards = jnp.sum(rewards * self._gamma * parsed_filled, axis=1, keepdims=True)
            parsed_not_terminateds = jnp.take_along_axis(not_terminateds, last_idxs, axis=1)
            parsed_gamma = (
                jnp.take_along_axis(jnp.expand_dims(self._gamma, 0), last_idxs, axis=1) * self.gamma
            )
            target_distribution = self._target(
                params,
                target_params,
                parsed_obses,
                parsed_actions,
                parsed_rewards,
                parsed_nxtobses,
                parsed_not_terminateds,
                parsed_gamma,
                key,
            )
            transition_obses = [o[:, : (self.prediction_depth + 1)] for o in obses]
            transition_actions = actions[:, : self.prediction_depth]
            transition_filled = filled[:, : self.prediction_depth]
            (loss, (centropy, qloss, rprloss)), grad = jax.value_and_grad(self._loss, has_aux=True)(
                params,
                target_params,
                transition_obses,
                transition_actions,
                transition_filled,
                parsed_obses,
                parsed_actions,
                target_distribution,
                weights,
                key,
            )
            updates, opt_state = self.optimizer.update(grad, opt_state, params=params)
            params = optax.apply_updates(params, updates)
<<<<<<< HEAD
            if self.soft_reset:
                stop_soft_update = (steps % self.soft_reset_freq < self.stop_soft_update) & (
                    steps > self.soft_reset_freq
                )
                target_params = jax.lax.cond(
                    stop_soft_update,
                    lambda target_params: target_params,
                    lambda target_params: soft_update(params, target_params, 0.005),
                    target_params,
                )
                params = soft_reset(params, key, steps, self.soft_reset_freq, self.reset_hardsoft)
            else:
                target_params = soft_update(params, target_params, 0.005)
=======
            target_params = soft_update(params, target_params, 0.005)
            if self.scaled_by_reset:
                params = scaled_by_reset(params, key, steps, self.soft_reset_freq, self.reset_hardsoft)
>>>>>>> 90e3fc33
            target_q = self.to_scalar(jnp.expand_dims(target_distribution, 1)).mean()
            return (params, target_params, opt_state, subkey), (centropy, qloss, rprloss, target_q)

        (params, target_params, opt_state, _), outputs = jax.lax.scan(
            f,
            (params, target_params, opt_state, key),
            (
                batched_obses,
                batched_actions,
                batched_rewards,
                batched_not_terminateds,
                batched_filled,
                batched_weights,
                batched_steps,
            ),
        )
        centropy, qloss, rprloss, target_q = outputs
        qloss = jnp.mean(qloss)
        rprloss = jnp.mean(rprloss)
        target_q = jnp.mean(target_q)
        new_priorities = None
        if self.prioritized_replay:
            # nbatches x batch_size -> flatten
            new_priorities = jnp.hstack(centropy)
        return (
            params,
            target_params,
            opt_state,
            qloss,
            target_q,
            new_priorities,
            rprloss,
        )

    def _loss(
        self,
        params,
        target_params,
        obses,
        actions,
        filled,
        parsed_obses,
        parsed_actions,
        target_distribution,
        weights,
        key,
    ):
        rprloss = self._represetation_loss(params, target_params, obses, actions, filled, key)
        distribution = jnp.squeeze(
            jnp.take_along_axis(self.get_q(params, parsed_obses, key), parsed_actions, axis=1)
        )
        centropy = -jnp.sum(target_distribution * jnp.log(distribution + 1e-6), axis=1)
        mean_centropy = jnp.mean(centropy)
        total_loss = mean_centropy + rprloss
        return total_loss, (
            centropy,
            mean_centropy,
            rprloss,
        )  # jnp.sum(jnp.abs(error) * filled, axis=-1) / jnp.sum(filled, axis=-1)

    def _represetation_loss(self, params, target_params, obses, actions, filled, key):
        initial_obs = [o[:, 0] for o in obses]  # B x H x W x C
        target_obs = [o[:, 1:] for o in obses]  # B x K x H x W x C
        initial_features = self.preproc(params, key, initial_obs)  # B x D
        target_features = jax.vmap(self.preproc, in_axes=(None, None, 1), out_axes=1)(
            target_params, key, target_obs
        )  # B x K x D
        traget_projection = jax.vmap(self.projection, in_axes=(None, None, 1), out_axes=1)(
            target_params, key, target_features
        )  # B x K x D
        traget_projection = traget_projection / jnp.linalg.norm(
            traget_projection, axis=-1, keepdims=True
        )  # normalize

        def body(carry, x):
            loss, current_features = carry
            action, filled, target_projection = x
            action = jax.nn.one_hot(jnp.squeeze(action), self.action_size[0])
            current_features = self.transition(params, key, current_features, action)
            current_projection = self.projection(params, key, current_features)
            current_projection = self.prediction(params, key, current_projection)
            current_projection = current_projection / jnp.linalg.norm(
                current_projection, axis=-1, keepdims=True
            )  # normalize
            cosine_similarity = jnp.sum(current_projection * target_projection, axis=-1) - 1.0
            loss = loss - cosine_similarity * filled
            return (loss, current_features), None

        actions = jnp.swapaxes(actions, 0, 1)
        filled = jnp.swapaxes(filled, 0, 1)
        traget_projection = jnp.swapaxes(traget_projection, 0, 1)
        (loss, _), _ = jax.lax.scan(
            body,
            (jnp.zeros((initial_features.shape[0],)), initial_features),
            (actions, filled, traget_projection),
        )
        return jnp.mean(loss)

    def _target(
        self, params, target_params, obses, actions, rewards, nxtobses, not_terminateds, gammas, key
    ):
        next_prob = self.get_q(target_params, nxtobses, key)
        next_q = self.to_scalar(next_prob)
        if self.munchausen:
            if self.double_q:
                next_action_probs = self.get_q(params, nxtobses, key)
                next_action_q = self.to_scalar(next_action_probs)
                next_sub_q, tau_log_pi_next = q_log_pi(next_action_q, self.munchausen_entropy_tau)
            else:
                next_sub_q, tau_log_pi_next = q_log_pi(next_q, self.munchausen_entropy_tau)
            pi_next = jax.nn.softmax(next_sub_q / self.munchausen_entropy_tau)
            next_vals = (
                jnp.sum(pi_next * (next_q - tau_log_pi_next), axis=1, keepdims=True)
                * not_terminateds
            )

            if self.double_q:
                q_k_targets = self.get_q(params, obses, key)
                q_k_targets = self.to_scalar(q_k_targets)
            else:
                q_k_targets = self.get_q(target_params, obses, key)
                q_k_targets = self.to_scalar(q_k_targets)
            _, tau_log_pi = q_log_pi(q_k_targets, self.munchausen_entropy_tau)
            munchausen_addon = jnp.take_along_axis(tau_log_pi, jnp.squeeze(actions, axis=1), axis=1)

            rewards = rewards + self.munchausen_alpha * jnp.clip(
                munchausen_addon, a_min=-1, a_max=0
            )
        else:
            if self.double_q:
                next_action_probs = self.get_q(params, nxtobses, key)
                next_action_q = self.to_scalar(next_action_probs)
                next_actions = jnp.argmax(next_action_q, axis=1, keepdims=True)
            else:
                next_actions = jnp.argmax(next_q, axis=1, keepdims=True)
            next_vals = not_terminateds * jnp.take_along_axis(next_q, next_actions, axis=1)
        target_q = (next_vals * gammas) + rewards
        target_distribution = self.to_probs(target_q)
        return target_distribution

    def tb_log_name_update(self, tb_log_name):
        if self.scaled_by_reset:
            tb_log_name = "SR-" + tb_log_name
        if self.munchausen:
            tb_log_name = "M-" + tb_log_name
        if self.off_policy_fix:
            n_step_str = "OF_"
            tb_log_name = n_step_str + tb_log_name
        return tb_log_name

    def learn(
        self,
        total_timesteps,
        callback=None,
        log_interval=100,
        tb_log_name="HL_GAUSS_SPR",
        reset_num_timesteps=True,
        replay_wrapper=None,
    ):
        super().learn(
            total_timesteps,
            callback,
            log_interval,
            tb_log_name,
            reset_num_timesteps,
            replay_wrapper,
        )<|MERGE_RESOLUTION|>--- conflicted
+++ resolved
@@ -398,8 +398,7 @@
             )
             updates, opt_state = self.optimizer.update(grad, opt_state, params=params)
             params = optax.apply_updates(params, updates)
-<<<<<<< HEAD
-            if self.soft_reset:
+            if self.scaled_by_reset:
                 stop_soft_update = (steps % self.soft_reset_freq < self.stop_soft_update) & (
                     steps > self.soft_reset_freq
                 )
@@ -409,14 +408,9 @@
                     lambda target_params: soft_update(params, target_params, 0.005),
                     target_params,
                 )
-                params = soft_reset(params, key, steps, self.soft_reset_freq, self.reset_hardsoft)
+                params = scaled_by_reset(params, key, steps, self.soft_reset_freq, self.reset_hardsoft)
             else:
                 target_params = soft_update(params, target_params, 0.005)
-=======
-            target_params = soft_update(params, target_params, 0.005)
-            if self.scaled_by_reset:
-                params = scaled_by_reset(params, key, steps, self.soft_reset_freq, self.reset_hardsoft)
->>>>>>> 90e3fc33
             target_q = self.to_scalar(jnp.expand_dims(target_distribution, 1)).mean()
             return (params, target_params, opt_state, subkey), (centropy, qloss, rprloss, target_q)
 

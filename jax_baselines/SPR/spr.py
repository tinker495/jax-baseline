--- conflicted
+++ resolved
@@ -393,8 +393,7 @@
             )
             updates, opt_state = self.optimizer.update(grad, opt_state, params=params)
             params = optax.apply_updates(params, updates)
-<<<<<<< HEAD
-            if self.soft_reset:
+            if self.scaled_by_reset:
                 stop_soft_update = (steps % self.soft_reset_freq < self.stop_soft_update) & (
                     steps > self.soft_reset_freq
                 )
@@ -404,14 +403,9 @@
                     lambda target_params: soft_update(params, target_params, 0.005),
                     target_params,
                 )
-                params = soft_reset(params, key, steps, self.soft_reset_freq, self.reset_hardsoft)
+                params = scaled_by_reset(params, key, steps, self.soft_reset_freq, self.reset_hardsoft)
             else:
                 target_params = soft_update(params, target_params, 0.005)
-=======
-            target_params = soft_update(params, target_params, 0.005)
-            if self.scaled_by_reset:
-                params = scaled_by_reset(params, key, steps, self.soft_reset_freq, self.reset_hardsoft)
->>>>>>> 90e3fc33
             target_q = jnp.sum(
                 target_distribution * self.categorial_bar,
                 axis=1,
